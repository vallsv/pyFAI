#List of dependencies used by pyFAI.
# PIP installs them from pre-compiled wheels, optimized for Travis-CI Python environment.
--find-links http://www.edna-site.org/pub/wheelhouse

wheel
numpy
cython
pillow
lxml
unittest2
h5py
fabio
scipy
matplotlib
mako
<<<<<<< HEAD
pyopencl==2018.1.1
=======
pyopencl==2018.1.1 # Until pyopencl 2018.2 issue is fixed
>>>>>>> 16ba5c06
numexpr
silx<|MERGE_RESOLUTION|>--- conflicted
+++ resolved
@@ -13,10 +13,6 @@
 scipy
 matplotlib
 mako
-<<<<<<< HEAD
-pyopencl==2018.1.1
-=======
 pyopencl==2018.1.1 # Until pyopencl 2018.2 issue is fixed
->>>>>>> 16ba5c06
 numexpr
 silx
# -*- coding: utf-8 -*-
#
#    Project: Azimuthal integration
#             https://github.com/silx-kit
#
#
#    Copyright (C) 2014-2017 European Synchrotron Radiation Facility, Grenoble, France
#
#    Principal author:       Jérôme Kieffer (Jerome.Kieffer@ESRF.eu)
#                            Giannis Ashiotis
#
#  Permission is hereby granted, free of charge, to any person obtaining a copy
#  of this software and associated documentation files (the "Software"), to deal
#  in the Software without restriction, including without limitation the rights
#  to use, copy, modify, merge, publish, distribute, sublicense, and/or sell
#  copies of the Software, and to permit persons to whom the Software is
#  furnished to do so, subject to the following conditions:
#  .
#  The above copyright notice and this permission notice shall be included in
#  all copies or substantial portions of the Software.
#  .
#  THE SOFTWARE IS PROVIDED "AS IS", WITHOUT WARRANTY OF ANY KIND, EXPRESS OR
#  IMPLIED, INCLUDING BUT NOT LIMITED TO THE WARRANTIES OF MERCHANTABILITY,
#  FITNESS FOR A PARTICULAR PURPOSE AND NONINFRINGEMENT. IN NO EVENT SHALL THE
#  AUTHORS OR COPYRIGHT HOLDERS BE LIABLE FOR ANY CLAIM, DAMAGES OR OTHER
#  LIABILITY, WHETHER IN AN ACTION OF CONTRACT, TORT OR OTHERWISE, ARISING FROM,
#  OUT OF OR IN CONNECTION WITH THE SOFTWARE OR THE USE OR OTHER DEALINGS IN
#  THE SOFTWARE.

__authors__ = ["Jérôme Kieffer", "Giannis Ashiotis"]
__license__ = "MIT"
<<<<<<< HEAD
__date__ = "08/09/2017"
=======
__date__ = "11/09/2017"
>>>>>>> 3d12189d
__copyright__ = "2014-2017, ESRF, Grenoble"
__contact__ = "jerome.kieffer@esrf.fr"

import logging
from collections import OrderedDict
import numpy
from .common import ocl, pyopencl, kernel_workgroup_size
from ..utils import calc_checksum

if pyopencl:
    mf = pyopencl.mem_flags
else:
    raise ImportError("pyopencl is not installed")

from .processing import EventDescription, OpenclProcessing, BufferDescription


logger = logging.getLogger("pyFAI.opencl.azim_csr")


class OCL_CSR_Integrator(OpenclProcessing):
    """Class in charge of doing a sparse-matrix multiplication in OpenCL
    using the CSR representation of the matrix.

    It also performs the preprocessing using the preproc kernel
    """
    BLOCK_SIZE = 32
    buffers = [
               BufferDescription("output", 1, numpy.float32, mf.WRITE_ONLY),
               BufferDescription("image_raw", 1, numpy.float32, mf.READ_ONLY),
               BufferDescription("image", 1, numpy.float32, mf.READ_WRITE),
               BufferDescription("variance", 1, numpy.float32, mf.READ_WRITE),
               BufferDescription("dark", 1, numpy.float32, mf.READ_WRITE),
               BufferDescription("dark_variance", 1, numpy.float32, mf.READ_ONLY),
               BufferDescription("flat", 1, numpy.float32, mf.READ_ONLY),
               BufferDescription("polarization", 1, numpy.float32, mf.READ_ONLY),
               BufferDescription("solidangle", 1, numpy.float32, mf.READ_ONLY),
               BufferDescription("absorption", 1, numpy.float32, mf.READ_ONLY),
               BufferDescription("mask", 1, numpy.int8, mf.READ_ONLY),
              ]
    kernel_files = ["kahan.cl", "preprocess.cl", "memset.cl", "ocl_azim_CSR.cl"]
    mapping = {numpy.int8: "s8_to_float",
               numpy.uint8: "u8_to_float",
               numpy.int16: "s16_to_float",
               numpy.uint16: "u16_to_float",
               numpy.uint32: "u32_to_float",
               numpy.int32: "s32_to_float"}

    def __init__(self, lut, image_size, checksum=None, empty=None,
                 ctx=None, devicetype="all", platformid=None, deviceid=None,
                 block_size=None, profile=False):
        """
        :param lut: 3-tuple of arrays
            data: coefficient of the matrix in a 1D vector of float32 - size of nnz
            indices: Column index position for the data (same size as data)
            indptr: row pointer indicates the start of a given row. len nbin+1
        :param image_size: Expected image size: image.size
        :param checksum: pre-calculated checksum of the LUT to prevent re-calculating it :)
        :param empty: value to be assigned to bins without contribution from any pixel
        :param ctx: actual working context, left to None for automatic
                    initialization from device type or platformid/deviceid
        :param devicetype: type of device, can be "CPU", "GPU", "ACC" or "ALL"
        :param platformid: integer with the platform_identifier, as given by clinfo
        :param deviceid: Integer with the device identifier, as given by clinfo
        :param block_size: preferred workgroup size, may vary depending on the outpcome of the compilation
        :param profile: switch on profiling to be able to profile at the kernel level,
                        store profiling elements (makes code slightly slower)
        """
        OpenclProcessing.__init__(self, ctx=ctx, devicetype=devicetype,
                                  platformid=platformid, deviceid=deviceid,
                                  block_size=block_size, profile=profile)

        self._data, self._indices, self._indptr = lut
        self.bins = self._indptr.size - 1
        self.nbytes = self._data.nbytes + self._indices.nbytes + self._indptr.nbytes
        if self._data.shape[0] != self._indices.shape[0]:
            raise RuntimeError("data.shape[0] != indices.shape[0]")
        self.data_size = self._data.shape[0]
        self.size = image_size
        self.empty = empty or 0.0

        if not checksum:
            checksum = calc_checksum(self._data)
        self.on_device = {"data": checksum,
                          "dark": None,
                          "flat": None,
                          "polarization": None,
                          "solidangle": None,
                          "absorption": None}

        if block_size is None:
            block_size = self.BLOCK_SIZE

        self.BLOCK_SIZE = min(block_size, self.device.max_work_group_size)
        self.workgroup_size = {}
        self.wdim_bins = (self.bins * self.BLOCK_SIZE),
        self.wdim_data = (self.size + self.BLOCK_SIZE - 1) & ~(self.BLOCK_SIZE - 1),

        self.buffers = [BufferDescription(i.name, i.size * self.size, i.dtype, i.flags)
                        for i in self.__class__.buffers]

        self.buffers += [BufferDescription("data", self.data_size, numpy.float32, mf.READ_ONLY),
                         BufferDescription("indices", self.data_size, numpy.int32, mf.READ_ONLY),
                         BufferDescription("indptr", (self.bins + 1), numpy.int32, mf.READ_ONLY),
                         BufferDescription("outData", self.bins, numpy.float32, mf.WRITE_ONLY),
                         BufferDescription("outCount", self.bins, numpy.float32, mf.WRITE_ONLY),
                         BufferDescription("outMerge", self.bins, numpy.float32, mf.WRITE_ONLY),
                         ]
        try:
            self.set_profiling(profile)
            self.allocate_buffers()
            self.compile_kernels()
            self.set_kernel_arguments()
        except (pyopencl.MemoryError, pyopencl.LogicError) as error:
            raise MemoryError(error)
        self.send_buffer(self._data, "data")
        self.send_buffer(self._indices, "indices")
        self.send_buffer(self._indptr, "indptr")

    def __copy__(self):
        """Shallow copy of the object

        :return: copy of the object
        """
        return self.__class__((self._data, self._indices, self._indptr),
                              self.size,
                              checksum=self.on_device.get("data"),
                              empty=self.empty,
                              ctx=self.ctx,
                              block_size=self.block_size,
                              profile=self.profile)

    def __deepcopy__(self, memo=None):
        """deep copy of the object

        :return: deepcopy of the object
        """
        if memo is None:
            memo = {}
        new_csr = self._data.copy(), self._indices.copy(), self._indptr.copy()
        memo[id(self._data)] = new_csr[0]
        memo[id(self._indices)] = new_csr[1]
        memo[id(self._indptr)] = new_csr[2]
        new_obj = self.__class__(new_csr, self.size,
                                 checksum=self.on_device.get("data"),
                                 empty=self.empty,
                                 ctx=self.ctx,
                                 block_size=self.block_size,
                                 profile=self.profile)
        memo[id(self)] = new_obj
        return new_obj

    def compile_kernels(self, kernel_file=None):
        """
        Call the OpenCL compiler
        :param kernel_file: path to the kernel (by default use the one in the resources directory)
        """
        # concatenate all needed source files into a single openCL module
        kernel_file = kernel_file or self.kernel_files[-1]
        kernels = self.kernel_files[:-1] + [kernel_file]

        compile_options = "-D NBINS=%i  -D NIMAGE=%i -D WORKGROUP_SIZE=%i" % \
                          (self.bins, self.size, self.BLOCK_SIZE)
        OpenclProcessing.compile_kernels(self, kernels, compile_options)
<<<<<<< HEAD
        for kernel_name, kernel in self.kernels.items():
=======
        for kernel_name, kernel in self.kernels.get_kernels().items():
>>>>>>> 3d12189d
            wg = kernel_workgroup_size(self.program, kernel)
            self.workgroup_size[kernel_name] = (min(wg, self.BLOCK_SIZE),)  # this is a tuple

    def set_kernel_arguments(self):
        """Tie arguments of OpenCL kernel-functions to the actual kernels

        """
        self.cl_kernel_args["corrections"] = OrderedDict((("image", self.cl_mem["image"]),
                                                          ("do_dark", numpy.int8(0)),
                                                          ("dark", self.cl_mem["dark"]),
                                                          ("do_flat", numpy.int8(0)),
                                                          ("flat", self.cl_mem["flat"]),
                                                          ("do_solidangle", numpy.int8(0)),
                                                          ("solidangle", self.cl_mem["solidangle"]),
                                                          ("do_polarization", numpy.int8(0)),
                                                          ("polarization", self.cl_mem["polarization"]),
                                                          ("do_absorption", numpy.int8(0)),
                                                          ("absorption", self.cl_mem["absorption"]),
                                                          ("do_mask", numpy.int8(0)),
                                                          ("mask", self.cl_mem["mask"]),
                                                          ("do_dummy", numpy.int8(0)),
                                                          ("dummy", numpy.float32(0)),
                                                          ("delta_dummy", numpy.float32(0)),
                                                          ("normalization_factor", numpy.float32(1.0)),
                                                          ("output", self.cl_mem["output"])))

        self.cl_kernel_args["csr_integrate"] = OrderedDict((("output", self.cl_mem["output"]),
                                                            ("data", self.cl_mem["data"]),
                                                            ("indices", self.cl_mem["indices"]),
                                                            ("indptr", self.cl_mem["indptr"]),
                                                            ("do_dummy", numpy.int8(0)),
                                                            ("dummy", numpy.float32(0)),
                                                            ("outData", self.cl_mem["outData"]),
                                                            ("outCount", self.cl_mem["outCount"]),
                                                            ("outMerge", self.cl_mem["outMerge"])))
        self.cl_kernel_args["csr_integrate_single"] = self.cl_kernel_args["csr_integrate"]

        self.cl_kernel_args["memset_out"] = OrderedDict(((i, self.cl_mem[i]) for i in ("outData", "outCount", "outMerge")))
        self.cl_kernel_args["u8_to_float"] = OrderedDict(((i, self.cl_mem[i]) for i in ("image_raw", "image")))
        self.cl_kernel_args["s8_to_float"] = OrderedDict(((i, self.cl_mem[i]) for i in ("image_raw", "image")))
        self.cl_kernel_args["u16_to_float"] = OrderedDict(((i, self.cl_mem[i]) for i in ("image_raw", "image")))
        self.cl_kernel_args["s16_to_float"] = OrderedDict(((i, self.cl_mem[i]) for i in ("image_raw", "image")))
        self.cl_kernel_args["u32_to_float"] = OrderedDict(((i, self.cl_mem[i]) for i in ("image_raw", "image")))
        self.cl_kernel_args["s32_to_float"] = OrderedDict(((i, self.cl_mem[i]) for i in ("image_raw", "image")))

    def send_buffer(self, data, dest, checksum=None):
        """Send a numpy array to the device, including the cast on the device if possible

        :param data: numpy array with data
        :param dest: name of the buffer as registered in the class
        """

        dest_type = numpy.dtype([i.dtype for i in self.buffers if i.name == dest][0])
        events = []
        if (data.dtype == dest_type) or (data.dtype.itemsize > dest_type.itemsize):
            copy_image = pyopencl.enqueue_copy(self.queue, self.cl_mem[dest], numpy.ascontiguousarray(data, dest_type))
            events.append(EventDescription("copy %s" % dest, copy_image))
        else:
            copy_image = pyopencl.enqueue_copy(self.queue, self.cl_mem["image_raw"], numpy.ascontiguousarray(data))
            kernel = self.kernels.get_kernel(self.mapping[data.dtype.type])
            cast_to_float = kernel(self.queue, (self.size,), None, self.cl_mem["image_raw"], self.cl_mem[dest])
            events += [EventDescription("copy raw %s" % dest, copy_image), EventDescription("cast to float", cast_to_float)]
        if self.profile:
            self.events += events
        if checksum is not None:
            self.on_device[dest] = checksum

    def integrate(self, data, dummy=None, delta_dummy=None,
                  dark=None, flat=None, solidangle=None, polarization=None, absorption=None,
                  dark_checksum=None, flat_checksum=None, solidangle_checksum=None,
                  polarization_checksum=None, absorption_checksum=None,
                  preprocess_only=False, safe=True, normalization_factor=1.0):
        """
        Before performing azimuthal integration, the preprocessing is:

        .. math::

            data = (data - dark) / (flat * solidangle * polarization)

        Integration is performed using the CSR representation of the look-up table

        :param dark: array of same shape as data for pre-processing
        :param flat: array of same shape as data for pre-processing
        :param solidangle: array of same shape as data for pre-processing
        :param polarization: array of same shape as data for pre-processing
        :param dark_checksum: CRC32 checksum of the given array
        :param flat_checksum: CRC32 checksum of the given array
        :param solidangle_checksum: CRC32 checksum of the given array
        :param polarization_checksum: CRC32 checksum of the given array
        :param safe: if True (default) compares arrays on GPU according to their checksum, unless, use the buffer location is used
        :param preprocess_only: return the dark subtracted; flat field & solidangle & polarization corrected image, else
        :param normalization_factor: divide raw signal by this value
        :return: averaged data, weighted histogram, unweighted histogram
        """
        events = []
        with self.sem:
            self.send_buffer(data, "image")
            wg = self.workgroup_size["memset_out"]
            wdim_bins = (self.bins + wg[0] - 1) & ~(wg[0] - 1),
<<<<<<< HEAD
            memset = self.kernels["memset_out"](self.queue, wdim_bins, wg, *list(self.cl_kernel_args["memset_out"].values()))
=======
            memset = self.kernels.memset_out(self.queue, wdim_bins, wg, *list(self.cl_kernel_args["memset_out"].values()))
>>>>>>> 3d12189d
            events.append(EventDescription("memset_out", memset))
            kw1 = self.cl_kernel_args["corrections"]
            kw2 = self.cl_kernel_args["csr_integrate"]

            if dummy is not None:
                do_dummy = numpy.int8(1)
                dummy = numpy.float32(dummy)
                if delta_dummy is None:
                    delta_dummy = numpy.float32(0.0)
                else:
                    delta_dummy = numpy.float32(abs(delta_dummy))
            else:
                do_dummy = numpy.int8(0)
                dummy = numpy.float32(self.empty)
                delta_dummy = numpy.float32(0.0)

            kw1["do_dummy"] = do_dummy
            kw1["dummy"] = dummy
            kw1["delta_dummy"] = delta_dummy
            kw1["normalization_factor"] = numpy.float32(normalization_factor)
            kw2["do_dummy"] = do_dummy
            kw2["dummy"] = dummy

            if dark is not None:
                do_dark = numpy.int8(1)
                # TODO: what is do_checksum=False and image not on device ...
                if not dark_checksum:
                    dark_checksum = calc_checksum(dark, safe)
                if dark_checksum != self.on_device["dark"]:
                    self.send_buffer(dark, "dark", dark_checksum)
            else:
                do_dark = numpy.int8(0)
            kw1["do_dark"] = do_dark

            if flat is not None:
                do_flat = numpy.int8(1)
                if not flat_checksum:
                    flat_checksum = calc_checksum(flat, safe)
                if self.on_device["flat"] != flat_checksum:
                    self.send_buffer(flat, "flat", flat_checksum)
            else:
                do_flat = numpy.int8(0)
            kw1["do_flat"] = do_flat

            if solidangle is not None:
                do_solidangle = numpy.int8(1)
                if not solidangle_checksum:
                    solidangle_checksum = calc_checksum(solidangle, safe)
                if solidangle_checksum != self.on_device["solidangle"]:
                    self.send_buffer(solidangle, "solidangle", solidangle_checksum)
            else:
                do_solidangle = numpy.int8(0)
            kw1["do_solidangle"] = do_solidangle

            if polarization is not None:
                do_polarization = numpy.int8(1)
                if not polarization_checksum:
                    polarization_checksum = calc_checksum(polarization, safe)
                if polarization_checksum != self.on_device["polarization"]:
                    self.send_buffer(polarization, "polarization", polarization_checksum)
            else:
                do_polarization = numpy.int8(0)
            kw1["do_polarization"] = do_polarization

            if absorption is not None:
                do_absorption = numpy.int8(1)
                if not absorption_checksum:
                    absorption_checksum = calc_checksum(absorption, safe)
                if absorption_checksum != self.on_device["absorption"]:
                    self.send_buffer(absorption, "absorption", absorption_checksum)
            else:
                do_absorption = numpy.int8(0)
            kw1["do_absorption"] = do_absorption

            wg = self.workgroup_size["corrections"]
<<<<<<< HEAD
            ev = self.kernels["corrections"](self.queue, self.wdim_data, wg, *list(kw1.values()))
=======
            ev = self.kernels.corrections(self.queue, self.wdim_data, wg, *list(kw1.values()))
>>>>>>> 3d12189d
            events.append(EventDescription("corrections", ev))

            if preprocess_only:
                image = numpy.empty(data.shape, dtype=numpy.float32)
                ev = pyopencl.enqueue_copy(self.queue, image, self.cl_mem["output"])
                events.append(EventDescription("copy D->H image", ev))
                if self.profile:
                    self.events += events
                ev.wait()
                return image
            wg = self.workgroup_size["csr_integrate"][0]

            wdim_bins = (self.bins * wg),
            if wg == 1:
<<<<<<< HEAD
                integrate = self.kernels["csr_integrate_single"](self.queue, wdim_bins, (wg,), *kw2.values())
                events.append(EventDescription("integrate_single", integrate))
            else:
                integrate = self.kernels["csr_integrate"](self.queue, wdim_bins, (wg,), *kw2.values())
=======
                integrate = self.kernels.csr_integrate_single(self.queue, wdim_bins, (wg,), *kw2.values())
                events.append(EventDescription("integrate_single", integrate))
            else:
                integrate = self.kernels.csr_integrate(self.queue, wdim_bins, (wg,), *kw2.values())
>>>>>>> 3d12189d
                events.append(EventDescription("integrate", integrate))
            outMerge = numpy.empty(self.bins, dtype=numpy.float32)
            outData = numpy.empty(self.bins, dtype=numpy.float32)
            outCount = numpy.empty(self.bins, dtype=numpy.float32)
            ev = pyopencl.enqueue_copy(self.queue, outMerge, self.cl_mem["outMerge"])
            events.append(EventDescription("copy D->H outMerge", ev))
            ev = pyopencl.enqueue_copy(self.queue, outData, self.cl_mem["outData"])
            events.append(EventDescription("copy D->H outData", ev))
            ev = pyopencl.enqueue_copy(self.queue, outCount, self.cl_mem["outCount"])
            events.append(EventDescription("copy D->H outCount", ev))
            ev.wait()
        if self.profile:
            self.events += events
        return outMerge, outData, outCount<|MERGE_RESOLUTION|>--- conflicted
+++ resolved
@@ -29,11 +29,7 @@
 
 __authors__ = ["Jérôme Kieffer", "Giannis Ashiotis"]
 __license__ = "MIT"
-<<<<<<< HEAD
-__date__ = "08/09/2017"
-=======
 __date__ = "11/09/2017"
->>>>>>> 3d12189d
 __copyright__ = "2014-2017, ESRF, Grenoble"
 __contact__ = "jerome.kieffer@esrf.fr"
 
@@ -198,11 +194,7 @@
         compile_options = "-D NBINS=%i  -D NIMAGE=%i -D WORKGROUP_SIZE=%i" % \
                           (self.bins, self.size, self.BLOCK_SIZE)
         OpenclProcessing.compile_kernels(self, kernels, compile_options)
-<<<<<<< HEAD
-        for kernel_name, kernel in self.kernels.items():
-=======
         for kernel_name, kernel in self.kernels.get_kernels().items():
->>>>>>> 3d12189d
             wg = kernel_workgroup_size(self.program, kernel)
             self.workgroup_size[kernel_name] = (min(wg, self.BLOCK_SIZE),)  # this is a tuple
 
@@ -302,11 +294,7 @@
             self.send_buffer(data, "image")
             wg = self.workgroup_size["memset_out"]
             wdim_bins = (self.bins + wg[0] - 1) & ~(wg[0] - 1),
-<<<<<<< HEAD
-            memset = self.kernels["memset_out"](self.queue, wdim_bins, wg, *list(self.cl_kernel_args["memset_out"].values()))
-=======
             memset = self.kernels.memset_out(self.queue, wdim_bins, wg, *list(self.cl_kernel_args["memset_out"].values()))
->>>>>>> 3d12189d
             events.append(EventDescription("memset_out", memset))
             kw1 = self.cl_kernel_args["corrections"]
             kw2 = self.cl_kernel_args["csr_integrate"]
@@ -382,11 +370,7 @@
             kw1["do_absorption"] = do_absorption
 
             wg = self.workgroup_size["corrections"]
-<<<<<<< HEAD
-            ev = self.kernels["corrections"](self.queue, self.wdim_data, wg, *list(kw1.values()))
-=======
             ev = self.kernels.corrections(self.queue, self.wdim_data, wg, *list(kw1.values()))
->>>>>>> 3d12189d
             events.append(EventDescription("corrections", ev))
 
             if preprocess_only:
@@ -401,17 +385,10 @@
 
             wdim_bins = (self.bins * wg),
             if wg == 1:
-<<<<<<< HEAD
-                integrate = self.kernels["csr_integrate_single"](self.queue, wdim_bins, (wg,), *kw2.values())
-                events.append(EventDescription("integrate_single", integrate))
-            else:
-                integrate = self.kernels["csr_integrate"](self.queue, wdim_bins, (wg,), *kw2.values())
-=======
                 integrate = self.kernels.csr_integrate_single(self.queue, wdim_bins, (wg,), *kw2.values())
                 events.append(EventDescription("integrate_single", integrate))
             else:
                 integrate = self.kernels.csr_integrate(self.queue, wdim_bins, (wg,), *kw2.values())
->>>>>>> 3d12189d
                 events.append(EventDescription("integrate", integrate))
             outMerge = numpy.empty(self.bins, dtype=numpy.float32)
             outData = numpy.empty(self.bins, dtype=numpy.float32)

--- conflicted
+++ resolved
@@ -28,11 +28,7 @@
 
 __author__ = "Jerome Kieffer"
 __license__ = "MIT"
-<<<<<<< HEAD
-__date__ = "23/09/2016"
-=======
 __date__ = "10/02/2017"
->>>>>>> 82f62063
 __copyright__ = "2011-2016, ESRF"
 __contact__ = "jerome.kieffer@esrf.fr"
 
@@ -274,7 +270,7 @@
         float all_min0, all_max0, all_max1, all_min1
         float p0, p1
 
-    if (pixel1 == 0.0) or (pixel2 == 0):
+    if (pixel1 == 0.0) or (pixel2 == 0.0):
         raise RuntimeError("Pixel size cannot be null -> Zero division error")
 
     dim0 = pixel_corners.shape[0]
@@ -700,10 +696,10 @@
         bint do_mask = mask is not None
         lut_point[:, :] lut
     if do_mask:
-        assert shape_in0 == mask.shape[0]
-        assert shape_in1 == mask.shape[1]
-
-    #count the number of pixel falling into every single bin
+        assert shape_in0 == mask.shape[0], "shape_in0 == mask.shape[0]"
+        assert shape_in1 == mask.shape[1], "shape_in1 == mask.shape[1]"
+
+    #  count the number of pixel falling into every single bin
     pixel_count = numpy.zeros(bins, dtype=numpy.int32)
     idx_pixel = numpy.zeros(large_size, dtype=numpy.int32)
     idx_bin = numpy.zeros(large_size, dtype=numpy.int32)
@@ -1334,6 +1330,7 @@
                 lout[i] += lin[idx] * coef
         return out[:img_shape[0], :img_shape[1]]
 
+    @timeit
     def uncorrect(self, image):
         """
         Take an image which has been corrected and transform it into it's raw (with loss of information)

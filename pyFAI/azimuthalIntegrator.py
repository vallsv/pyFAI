--- conflicted
+++ resolved
@@ -32,11 +32,7 @@
 __contact__ = "Jerome.Kieffer@ESRF.eu"
 __license__ = "MIT"
 __copyright__ = "European Synchrotron Radiation Facility, Grenoble, France"
-<<<<<<< HEAD
-__date__ = "14/12/2018"
-=======
 __date__ = "18/12/2018"
->>>>>>> 69b4a3d8
 __status__ = "stable"
 __docformat__ = 'restructuredtext'
 
